--- conflicted
+++ resolved
@@ -2,11 +2,7 @@
 import logging
 import os
 import zipfile
-<<<<<<< HEAD
 import io
-=======
-from collections.abc import Generator, Iterable
->>>>>>> 63286914
 from datetime import datetime, timedelta
 from itertools import chain, islice
 from typing import Any, Optional
@@ -98,7 +94,6 @@
 
     def nem_data(self) -> NEMData:
         """Return data in legacy data format"""
-<<<<<<< HEAD
         try:
             if not isinstance(self.fileobj, io.IOBase):
                 datafile = zipfile.ZipFile(self.file_path)
@@ -126,33 +121,6 @@
             reads = self.parse_nem_file(datafile, file_name=self.file_path)
                 
         for nmi in reads.transactions.keys():
-=======
-        if self.zipped:
-            log.debug("Extracting zip file")
-            with zipfile.ZipFile(self.file_path, "r") as archive:
-                files = archive.namelist()
-                if len(files) > 1:
-                    raise ValueError("Only zip files with one file are supported")
-                csv_file = files[0]
-                with archive.open(csv_file) as csv_text:
-                    # Zip file is open in binary mode
-                    # So decode then convert back to list
-                    nmi_file = csv_text.read().decode("utf-8").splitlines()
-                reads = self.parse_nem_file(nmi_file, file_name=csv_file)
-                for nmi in reads.transactions:
-                    self._nmis.add(nmi)
-                    suffixes = list(reads.transactions[nmi].keys())
-                    self._nmi_channels[nmi] = suffixes
-                return NEMData(
-                    header=self.header,
-                    readings=reads.readings,
-                    transactions=reads.transactions,
-                )
-
-        with open(self.file_path) as nmi_file:
-            reads = self.parse_nem_file(nmi_file)
-        for nmi in reads.transactions:
->>>>>>> 63286914
             self._nmis.add(nmi)
             suffixes = list(reads.transactions[nmi].keys())
             self._nmi_channels[nmi] = suffixes
