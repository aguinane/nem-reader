--- conflicted
+++ resolved
@@ -65,22 +65,16 @@
 
 
 def output_as_data_frames(
-<<<<<<< HEAD
     file_name,
     split_days: bool = True,
     set_interval: Optional[int] = None,
     ignore_missing_header: bool = False,
-) -> List[pd.DataFrame]:
-=======
-    file_name, split_days: bool = True, ignore_missing_header: bool = False
 ) -> List[Tuple[str, pd.DataFrame]]:
->>>>>>> 102d6ec6
     """Return list of data frames for each NMI"""
 
     m = read_nem_file(file_name, ignore_missing_header=ignore_missing_header)
     data_frames = []
-<<<<<<< HEAD
-    for nmi in nmis:
+    for (nmi, nmi_readings) in m.readings.items():
         nmi_readings = m.readings[nmi]
         channels = list(m.transactions[nmi])
         nmi_df = get_data_frame(
@@ -89,10 +83,6 @@
             split_days=split_days,
             set_interval=set_interval,
         )
-=======
-    for (nmi, nmi_readings) in m.readings.items():
-        nmi_df = get_data_frame(m.transactions[nmi], nmi_readings, split_days)
->>>>>>> 102d6ec6
         data_frames.append((nmi, nmi_df))
     return data_frames
 
